--- conflicted
+++ resolved
@@ -20,12 +20,9 @@
     "scipy>=1.13.1",
     "torch>=2.0",
     "tqdm>=4.67.1",
-<<<<<<< HEAD
     "Bio>=1.8.0",
     "peptides>=0.3.4"
-=======
     "transformers>=4.53.0",
->>>>>>> e4564bd4
 ]
 
 [build-system]
