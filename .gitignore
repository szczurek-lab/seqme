--- conflicted
+++ resolved
@@ -202,10 +202,7 @@
 marimo/_static/
 marimo/_lsp/
 __marimo__/
-<<<<<<< HEAD
-.idea
-=======
 
 __MACOSX
 .DS_Store
->>>>>>> 7b1bba62
+.idea